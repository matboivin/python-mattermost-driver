--- conflicted
+++ resolved
@@ -119,15 +119,8 @@
         when connecting to the websocket.
         """
         log.debug("Authenticating websocket")
-<<<<<<< HEAD
-        json_data = json.dumps({"seq": 1, "action": "authentication_challenge", "data": {"token": self._token}}).encode(
-            "utf8"
-        )
+        json_data = json.dumps({"seq": 1, "action": "authentication_challenge", "data": {"token": self._token}})
         await websocket.send_bytes(json_data)
-=======
-        json_data = json.dumps({"seq": 1, "action": "authentication_challenge", "data": {"token": self._token}})
-        await websocket.send(json_data)
->>>>>>> e88ba0f7
         while True:
             message = await websocket.receive_str()
             status = json.loads(message)
